# RAGDiff v2.0 Architecture

## Overview

RAGDiff v2.0 is a domain-centric experimentation framework for comparing Retrieval-Augmented Generation (RAG) systems. The architecture fundamentally shifts from the v1.x adapter-based approach to a domain-first organizational model that treats experiments as first-class objects with full reproducibility and structured comparison capabilities.

<<<<<<< HEAD
The system emphasizes:
- **Adapter Pattern**: Clean separation between comparison logic and tool-specific implementations
- **Meta-Adapter Pattern**: Generic OpenAPI adapter enables zero-code integration of any REST API
- **Subjective Quality Assessment**: LLM-based evaluation (Claude) for qualitative insights
- **Flexible Configuration**: YAML-based configuration with environment variable support and adapter variants
- **Multiple Output Formats**: Display, JSON, JSONL, CSV, and Markdown
- **Batch Processing**: Process multiple queries with comprehensive statistics and holistic summaries
- **SearchVectara Compatibility**: All adapters implement the SearchVectara interface for Ansari Backend integration
- **Multi-Tenant Support**: Thread-safe credential management for SaaS and multi-user environments
- **Thread-Safe Library API**: Production-ready for web services and concurrent usage
- **AI-Powered Generation**: Automatic adapter configuration from OpenAPI specifications using LLMs
=======
Key architectural principles:
- **Domain-Driven Design**: Experiments organized by knowledge domains (tafsir, legal, medical)
- **Systems = Tool + Configuration**: Enable A/B testing of different configurations
- **Immutable Runs**: Timestamped, versioned, and fully reproducible experimental results
- **File-System-First**: All configuration in YAML, all results in JSON
- **LLM-Based Evaluation**: Structured comparison using multiple LLM providers via LiteLLM
- **Clean Separation**: Core models, systems interface, execution engine, and CLI are clearly separated
>>>>>>> eb3ace83

## Technology Stack

### Core Framework
- **Python**: 3.9.2+ (Type hints, modern async support)
- **Pydantic**: 2.0+ (Data validation and serialization)
- **Typer**: 0.9.0+ (CLI framework)
- **Rich**: 13.0.0+ (Beautiful terminal UI with progress bars)
- **PyYAML**: 6.0+ (Configuration management)
- **python-dotenv**: 1.0.0+ (Environment variable handling)

### LLM Integration
- **LiteLLM**: 1.0+ (Multi-provider LLM support)
  - Supports: OpenAI GPT, Anthropic Claude, Google Gemini, Azure OpenAI
  - Cost tracking and retry logic built-in
  - Unified interface across providers

<<<<<<< HEAD
### Optional Dependencies
- **pymongo**: 4.0.0+ (MongoDB Atlas Vector Search adapter)
- **openai**: 1.0.0+ (Embeddings for MongoDB vector search)
- **jmespath**: 1.0.1+ (JSON query language for OpenAPI response mapping)
- **litellm**: 1.0.0+ (Unified LLM client for AI-powered config generation)

### Development Tools
- **pytest**: 7.4.0+ (Testing framework with 300+ tests)
- **pytest-cov**: 4.1.0+ (Test coverage reporting)
- **black**: 23.0.0+ (Code formatting)
- **ruff**: 0.1.0+ (Fast Python linter)
- **mypy**: 1.5.0+ (Static type checking)

### Build System
- **hatchling**: Build backend for packaging
- **MIT License**: Open source licensing
=======
### RAG System Clients
- **requests**: 2.31.0+ (HTTP client for Vectara)
- **agentset**: 0.4.0+ (Agentset RAG platform)
- **pymongo**: 4.0.0+ (MongoDB Atlas Vector Search)
- **openai**: 1.0.0+ (Embeddings for MongoDB)

### Development Tools
- **pytest**: 7.4.0+ (Testing framework with 78+ v2.0 tests)
- **pytest-cov**: 4.1.0+ (Coverage reporting)
- **ruff**: 0.1.0+ (Fast Python linter and formatter)
- **pre-commit**: 3.0.0+ (Git hooks for code quality)
>>>>>>> eb3ace83

## Directory Structure

```
ragdiff/
<<<<<<< HEAD
├── .claude/                    # Claude Code configuration
│   └── agents/                 # Custom agent definitions
│       └── architecture-documenter.md
├── codev/                      # Development documentation (SPIDER protocol)
│   ├── specs/                  # Feature specifications
│   │   ├── 0001-rag-comparison-harness.md
│   │   ├── 0002-rag-system-generalization.md
│   │   ├── 0003-library-refactoring.md
│   │   └── 0004-multi-tenant-credentials.md
│   ├── plans/                  # Implementation plans
│   │   ├── 0001-rag-comparison-harness.md
│   │   ├── 0003-library-refactoring.md
│   │   └── 0004-multi-tenant-credentials.md
│   ├── reviews/                # Code reviews and evaluations
│   │   ├── 0001-rag-comparison-harness.md
│   │   ├── 0002-adapter-variants.md
│   │   ├── 0003-library-refactoring-final-review.md
│   │   └── 0004-multi-tenant-credentials.md
│   └── resources/              # Architecture documentation
│       └── arch.md            # This file - canonical architecture reference
├── src/                        # Source code (PYTHONPATH=src)
│   ├── __init__.py
│   ├── __main__.py            # Entry point for python -m src
│   └── ragdiff/               # Main package
│       ├── __init__.py        # Public API exports
│       ├── api.py             # Library API functions
│       ├── cli.py             # Typer CLI implementation
│       ├── version.py         # Version information
│       ├── core/              # Core models and configuration
│       │   ├── __init__.py
│       │   ├── models.py      # Data models (RagResult, ComparisonResult, etc.)
│       │   ├── config.py      # YAML configuration with credential management
│       │   └── errors.py      # Custom exception types
│       ├── adapters/          # RAG tool adapters
│       │   ├── __init__.py
│       │   ├── abc.py         # RagAdapter abstract base class
│       │   ├── base.py        # BaseRagTool (SearchVectara interface)
│       │   ├── factory.py     # Adapter factory with credential support
│       │   ├── registry.py    # Adapter registry with auto-discovery
│       │   ├── vectara.py     # Vectara platform adapter
│       │   ├── goodmem.py     # Goodmem adapter
│       │   ├── agentset.py    # Agentset adapter
│       │   ├── mongodb.py     # MongoDB Atlas Vector Search adapter
│       │   ├── openapi.py     # Generic OpenAPI adapter (config-driven)
│       │   ├── openapi_mapping.py  # JMESPath response mapping engine
│       │   └── search_vectara_mock.py  # Mock SearchVectara for testing
│       ├── openapi/           # OpenAPI specification tools
│       │   ├── __init__.py
│       │   ├── models.py      # Data models (EndpointInfo, AuthScheme)
│       │   ├── parser.py      # OpenAPI 3.x spec parser
│       │   ├── ai_analyzer.py # AI-powered endpoint/mapping analysis
│       │   └── generator.py   # Configuration generator orchestration
│       ├── comparison/        # Comparison engine
│       │   ├── __init__.py
│       │   └── engine.py      # Parallel/sequential search execution
│       ├── evaluation/        # LLM evaluation
│       │   ├── __init__.py
│       │   └── evaluator.py   # Claude-based quality evaluation
│       └── display/           # Output formatters
│           ├── __init__.py
│           └── formatter.py   # Multiple format support
├── tests/                     # Test suite (300+ tests)
│   ├── test_cli.py
│   ├── test_adapters.py
│   ├── test_api.py           # Library API tests
│   ├── test_multi_tenant.py  # Multi-tenant credential tests
│   ├── test_api_multi_tenant.py  # API multi-tenant integration tests
│   ├── test_thread_safety.py # Thread safety tests
│   ├── test_reentrancy.py    # Reentrancy tests
│   ├── test_openapi_adapter.py   # OpenAPI adapter tests (28 tests)
│   ├── test_openapi_parser.py    # OpenAPI parser tests (26 tests)
│   └── ...
├── configs/                   # Configuration files
│   ├── tafsir.yaml           # Tafsir corpus configuration
│   ├── mawsuah.yaml          # Mawsuah corpus configuration
│   ├── mongodb-example.yaml  # MongoDB Atlas Vector Search example config
│   ├── examples/
│   │   └── openapi-adapter-example.yaml  # OpenAPI adapter usage examples
│   └── kalimat-example.yaml  # Auto-generated Kalimat API config
├── inputs/                    # Test queries and batch input files
│   └── tafsir-test-queries.txt
├── sampledata/                # Sample data scripts and utilities
│   ├── README.md              # Documentation for sample data setup
│   ├── load_squad_to_mongodb.py  # Load SQuAD dataset with embeddings
│   └── sample_squad_questions.py  # Sample questions for testing
├── outputs/                   # Generated results and summaries
│   ├── batch_results_*.jsonl
│   └── holistic_summary_*.md
├── pyproject.toml            # Project metadata and dependencies
├── README.md                 # User documentation
└── .env.example              # Environment variable template
=======
├── src/ragdiff/                    # Main package (v2.0 architecture)
│   ├── __init__.py                 # Package initialization
│   ├── __main__.py                 # Entry point for python -m ragdiff
│   ├── cli.py                      # Main CLI entry (38 lines, imports cli_v2)
│   ├── cli_v2.py                   # v2.0 CLI implementation (run, compare commands)
│   ├── version.py                  # Version information
│   │
│   ├── core/                       # Core data models and utilities
│   │   ├── models_v2.py            # v2.0 Pydantic models
│   │   ├── loaders.py              # YAML and text file loading
│   │   ├── storage.py              # JSON persistence utilities
│   │   ├── env_vars.py             # Environment variable handling
│   │   ├── paths.py                # Path utilities
│   │   └── logging.py              # Logging configuration
│   │
│   ├── systems/                    # RAG system implementations (v2.0)
│   │   ├── __init__.py             # Auto-imports for registration
│   │   ├── abc.py                  # System abstract base class
│   │   ├── registry.py             # Singleton tool registry
│   │   ├── factory.py              # System factory with validation
│   │   ├── vectara.py              # Vectara system implementation
│   │   ├── mongodb.py              # MongoDB Atlas system
│   │   └── agentset.py             # Agentset system
│   │
│   ├── execution/                  # Query execution engine
│   │   ├── __init__.py
│   │   └── executor.py             # RunExecutor with parallel execution
│   │
│   ├── comparison/                 # LLM-based comparison
│   │   ├── __init__.py
│   │   └── evaluator.py            # ComparisonEvaluator using LiteLLM
│   │
│   ├── display/                    # Output formatting
│   │   └── formatter.py            # Table, JSON, Markdown formatters
│   │
│   ├── adapters/                   # Legacy v1.x adapters (deprecated)
│   └── api.py                      # Legacy v1.x API (deprecated)
│
├── tests/                          # Test suite
│   ├── test_core_v2.py             # Core models tests (29 tests)
│   ├── test_systems.py             # System implementations (29 tests)
│   ├── test_execution.py           # Execution engine tests (12 tests)
│   ├── test_comparison.py          # Comparison tests (5 tests)
│   ├── test_cli_v2.py              # CLI tests (8 tests)
│   └── [legacy v1.x test files]
│
├── domains/                        # Domain experiment directories
│   └── <domain-name>/              # e.g., tafsir, legal, medical
│       ├── domain.yaml             # Domain configuration
│       ├── systems/                # System configurations
│       │   └── <system-name>.yaml  # e.g., vectara-mmr.yaml
│       ├── query-sets/             # Query collections
│       │   ├── <name>.txt         # Plain text queries
│       │   └── <name>.jsonl       # Queries with references
│       ├── runs/                   # Execution results
│       │   └── YYYY-MM-DD/        # Date-organized runs
│       │       └── <run-id>.json  # Run results
│       └── comparisons/            # Comparison results
│           └── <comparison-id>.json
│
├── configs/                        # Legacy v1.x configs (deprecated)
├── pyproject.toml                  # Package configuration
├── README.md                       # User documentation
└── CLAUDE.md                       # Development instructions
>>>>>>> eb3ace83
```

## Core Components

<<<<<<< HEAD
### 1. Data Models (`src/ragdiff/core/models.py`)
- **Location**: `src/ragdiff/core/models.py`
- **Purpose**: Define core data structures for RAG results and comparisons
- **Key Classes**:
  - `RagResult`: Normalized search result from any RAG system
    - Fields: `id`, `text`, `score` (0-1 normalized), `source`, `metadata`, `latency_ms`
    - Auto-normalizes scores from different scales (0-1, 0-100, 0-1000)
  - `ComparisonResult`: Complete comparison across multiple tools
    - Fields: `query`, `tool_results` (dict), `errors` (dict), `timestamp`, `llm_evaluation`
    - Methods: `has_errors()`, `get_result_counts()`, `to_dict()`
  - `LLMEvaluation`: LLM-based quality assessment
    - Fields: `llm_model`, `winner`, `analysis`, `quality_scores` (0-100), `metadata`
    - Methods: `to_dict()`
  - `ToolConfig`: Configuration for a RAG tool
    - Fields: `name`, `api_key_env`, `adapter`, `options`, `base_url`, `corpus_id`, `namespace_id_env`, `timeout`, `max_retries`, `default_top_k`, `space_ids`
    - Methods: `validate()`

### 2. Configuration Management (`src/ragdiff/core/config.py`)
- **Location**: `src/ragdiff/core/config.py`
- **Purpose**: Load and validate YAML configuration with environment variable substitution and multi-tenant credential support
- **Key Class**: `Config`
  - **Constructor Parameters**:
    - `config_path`: Optional path to YAML file
    - `config_dict`: Optional configuration dictionary (alternative to file)
    - `credentials`: Optional credential overrides dictionary (env var name -> value)
  - **Credential Resolution**: Implements precedence model for multi-tenant support
  - **Key Methods**:
    - `_get_env_value(env_var_name)`: Resolve credentials with precedence (credentials dict > environment)
    - `_process_env_vars()`: Process `${ENV_VAR}` placeholders using credential resolution
    - `get_tool_config(tool_name)`: Retrieve specific tool configuration
    - `get_llm_config()`: Get LLM evaluation settings
    - `validate()`: Ensure all required credentials are available
  - **Multi-Tenant Features**:
    - Accepts configuration as dictionary (not just files)
    - Thread-safe credential isolation per Config instance
    - No environment variable pollution
    - Supports dynamic configuration from databases

### 3. Abstract Adapter Base (`src/ragdiff/adapters/abc.py`)
- **Location**: `src/ragdiff/adapters/abc.py`
- **Purpose**: Define stable adapter interface with multi-tenant support
- **Key Class**: `RagAdapter(ABC)`
  - **Constructor Parameters**:
    - `config`: ToolConfig object
    - `credentials`: Optional credential overrides dictionary
  - **Credential Management**:
    - `_get_credential(env_var_name)`: Resolve credential with precedence
    - Credentials dict takes precedence over environment variables
  - **Abstract Methods**:
    - `search(query, top_k)`: Execute search and return normalized results
    - `validate_config(config)`: Validate adapter configuration
  - **Optional Methods**:
    - `get_required_env_vars()`: List required environment variables
    - `get_options_schema()`: JSON schema for adapter options
  - **Attributes**:
    - `ADAPTER_API_VERSION`: Version compatibility marker
    - `ADAPTER_NAME`: Unique adapter identifier
    - `config`: Tool configuration
    - `_credentials`: Credential overrides dictionary

### 4. Adapter Factory (`src/ragdiff/adapters/factory.py`)
- **Location**: `src/ragdiff/adapters/factory.py`
- **Purpose**: Registry pattern for creating and managing adapters with credential support
- **Key Function**: `create_adapter(tool_name, config, credentials=None)`
  - Accepts optional credentials dictionary for multi-tenant support
  - Passes credentials to adapter constructor
  - Supports adapter variants via `config.adapter` field
  - Enables multiple configurations of same adapter
- **Registry Management**:
  - Auto-imports adapter modules to trigger registration
  - `get_available_adapters()`: List registered adapter names
  - Maintains backward compatibility while adding credential support

### 5. Public API (`src/ragdiff/api.py`)
- **Location**: `src/ragdiff/api.py`
- **Purpose**: Provide programmatic interface for library usage
- **Multi-Tenant Functions**:
  - `load_config(config, credentials=None)`: Load configuration with credential overrides
    - Accepts file path, Path object, or dictionary
    - Returns Config object with encapsulated credentials
  - `query(config, query_text, tool, top_k=5)`: Single query execution
    - Accepts Config object (new) or file path (backward compatible)
    - Uses credentials from Config object
  - `compare(config, query_text, tools=None, top_k=5, parallel=True, evaluate=False)`: Multi-tool comparison
    - Accepts Config object or file path
    - Thread-safe for concurrent requests
  - `run_batch(config, queries, tools=None, top_k=5, parallel=True, evaluate=False)`: Batch processing
    - Accepts Config object or file path
    - Maintains credential isolation across queries
- **Helper Functions**:
  - `validate_config(config_path)`: Validate configuration file
  - `get_available_adapters()`: List available adapter metadata
  - `evaluate_with_llm(result, model, api_key)`: LLM evaluation

### 6. Tool Adapters (Multi-Tenant Enhanced)

All adapters now support multi-tenant credentials through the base class:

#### Vectara Adapter (`src/ragdiff/adapters/vectara.py`)
- **Constructor**: `__init__(config, credentials=None)`
- **Credential Resolution**: Uses `self._get_credential(config.api_key_env)`
- **Thread Safety**: No shared state, credentials isolated per instance

#### Goodmem Adapter (`src/ragdiff/adapters/goodmem.py`)
- **Constructor**: `__init__(config, credentials=None)`
- **Credential Resolution**: Uses base class `_get_credential()` method
- **Multiple Space Support**: Configurable space_ids per tenant

#### Agentset Adapter (`src/ragdiff/adapters/agentset.py`)
- **Constructor**: `__init__(config, credentials=None)`
- **Dual Credentials**: Handles both API token and namespace ID
- **Credential Resolution**: Resolves both credentials independently

#### MongoDB Adapter (`src/ragdiff/adapters/mongodb.py`)
- **Constructor**: `__init__(config, credentials=None)`
- **Vector Search**: MongoDB Atlas Vector Search with semantic retrieval
- **Embedding Support**: Automatic query embedding generation via OpenAI
- **Field Mappings**: Configurable field mappings for text, source, metadata
- **Dual Credentials**: MongoDB connection URI and embedding API key
- **Configuration Options**:
  - Required: `database`, `collection`, `index_name`
  - Optional: `vector_field`, `text_field`, `source_field`, `metadata_fields`
  - Embedding: `embedding_provider`, `embedding_model`, `embedding_api_key_env`
- **Features**:
  - Supports pre-configured vector search indexes in MongoDB Atlas
  - Dynamic embedding generation for queries
  - Configurable metadata extraction
  - Score normalization for consistent comparison

#### OpenAPI Adapter (`src/ragdiff/adapters/openapi.py`)
- **Type**: Meta-adapter - a single generic adapter for any REST API
- **Constructor**: `__init__(config, credentials=None)`
- **Configuration-Driven**: Entirely configured via YAML, no code needed
- **Response Mapping**: Uses JMESPath query language for flexible field extraction
- **Template Engine**: Substitutes ${query} and ${top_k} in requests
- **Authentication Support**:
  - Bearer token (Authorization: Bearer <token>)
  - API key (in header or query parameter)
  - Basic authentication (username/password)
- **Configuration Options** (in `options` dict):
  - `base_url`: API base URL
  - `endpoint`: API endpoint path
  - `method`: HTTP method (GET, POST, etc.)
  - `auth`: Authentication configuration
  - `request_body`: Template for request body
  - `request_params`: Template for query parameters
  - `response_mapping`: JMESPath expressions for field extraction
- **Features**:
  - HTTP retry with exponential backoff
  - Score normalization from various ranges
  - Support for nested response structures
  - Flexible metadata construction

### 7. Comparison Engine (`src/ragdiff/comparison/engine.py`)
- **Location**: `src/ragdiff/comparison/engine.py`
- **Purpose**: Orchestrate parallel or sequential RAG tool searches
- **Key Class**: `ComparisonEngine`
  - Thread-safe execution with ThreadPoolExecutor
  - No shared mutable state between searches
  - Each adapter instance has isolated credentials
  - Methods remain unchanged but benefit from thread-safe adapters

### 8. OpenAPI Package (`src/ragdiff/openapi/`)
- **Location**: `src/ragdiff/openapi/`
- **Purpose**: Tools for generating adapter configurations from OpenAPI specifications

#### OpenAPI Parser (`src/ragdiff/openapi/parser.py`)
- **Class**: `OpenAPISpec`
- **Purpose**: Fetch and parse OpenAPI 3.x specifications
- **Features**:
  - Fetch specs from URLs (handles JSON and YAML)
  - Parse OpenAPI 3.0 and 3.1 specifications
  - Extract endpoint information with full metadata
  - Extract authentication schemes
  - Load from local files
- **Methods**:
  - `from_url(url)`: Fetch spec from URL
  - `from_file(path)`: Load spec from file
  - `get_endpoints()`: List all API endpoints
  - `get_auth_schemes()`: Extract auth configurations
  - `get_info()`: Get API metadata

#### AI Analyzer (`src/ragdiff/openapi/ai_analyzer.py`)
- **Class**: `AIAnalyzer`
- **Purpose**: Use AI to analyze specs and generate mappings
- **LLM Provider**: LiteLLM (supports Claude, GPT, any LLM)
- **Features**:
  - Identify search/query endpoints from spec
  - Generate JMESPath mappings from API responses
  - Structured JSON output for reliable parsing
- **Methods**:
  - `identify_search_endpoint(endpoints)`: AI identifies search endpoint
  - `generate_response_mappings(response_json)`: Generate field mappings
  - `_build_prompts()`: Structured prompts for consistent results

#### Config Generator (`src/ragdiff/openapi/generator.py`)
- **Class**: `ConfigGenerator`
- **Purpose**: Orchestrate complete config generation workflow
- **Workflow**:
  1. Fetch and parse OpenAPI spec
  2. Identify search endpoint (AI or manual)
  3. Make test query to API
  4. Generate response mappings with AI
  5. Construct complete configuration
  6. Validate configuration works
- **Methods**:
  - `generate()`: Complete generation workflow
  - `_test_endpoint()`: Execute test query
  - `_validate_config()`: Ensure config works

#### Data Models (`src/ragdiff/openapi/models.py`)
- **EndpointInfo**: Represents a single API endpoint
  - Fields: path, method, summary, parameters, schemas
- **AuthScheme**: Represents an authentication scheme
  - Fields: type, scheme, location, parameter_name
- **OpenAPIInfo**: General API information
  - Fields: title, version, description, servers

### 9. Response Mapping Engine (`src/ragdiff/adapters/openapi_mapping.py`)
- **Location**: `src/ragdiff/adapters/openapi_mapping.py`
- **Purpose**: Handle template substitution and response mapping

#### Template Engine
- **Class**: `TemplateEngine`
- **Purpose**: Variable substitution in request templates
- **Features**:
  - Supports ${variable} syntax
  - Preserves types (${top_k} stays integer)
  - Recursive substitution in nested structures
- **Methods**:
  - `render(template, variables)`: Substitute variables

#### Response Mapper
- **Class**: `ResponseMapper`
- **Purpose**: Extract fields from JSON using JMESPath
- **JMESPath**: Query language for JSON (like XPath for XML)
- **Features**:
  - Navigate nested structures
  - Transform and reshape data
  - Construct new objects from fields
  - Handle arrays and projections
- **Methods**:
  - `map_results(response, mapping)`: Extract RAG results
  - `_normalize_score(score, scale)`: Normalize to 0-1 range

### 10. LLM Evaluator (`src/ragdiff/evaluation/evaluator.py`)
- **Location**: `src/ragdiff/evaluation/evaluator.py`
- **Purpose**: Use Claude to provide qualitative RAG result evaluation
- **Multi-Tenant Support**:
  - API key can be passed per evaluation
  - Config object provides credential resolution for LLM API key
  - Thread-safe for concurrent evaluations

### 11. CLI (`src/ragdiff/cli.py`)
- **Location**: `src/ragdiff/cli.py`
- **Purpose**: Typer-based command-line interface
- **Multi-Tenant Compatibility**:
  - CLI uses library API functions internally
  - Environment variables used by default (single-tenant mode)
  - Could be extended to accept credentials file for multi-tenant CLI usage
- **Commands**:
  - `query`: Run single query against one tool
  - `compare`: Compare multiple tools
  - `batch`: Process multiple queries
  - `validate`: Validate configuration file
  - `list-adapters`: Show available adapters
  - `generate-adapter`: Generate OpenAPI adapter config (NEW)
=======
### 1. Data Models (`src/ragdiff/core/models_v2.py`)
>>>>>>> eb3ace83

**Location**: `src/ragdiff/core/models_v2.py`
**Purpose**: Define v2.0 data structures using Pydantic for validation and serialization

#### Key Classes

**Domain**:
- Represents a knowledge area (e.g., tafsir, legal, medical)
- Fields: `name`, `description`, `variables`, `secrets`, `evaluator`, `metadata`
- Scopes all experiments within a problem space
- Loaded from `domains/<domain>/domain.yaml`

**SystemConfig**:
- Configuration for a RAG system (tool + settings)
- Fields: `name`, `tool`, `config`, `metadata`
- Enables multiple configurations of same tool
- Loaded from `domains/<domain>/systems/<name>.yaml`

**Query**:
- Individual query with optional reference answer
- Fields: `text`, `reference`, `metadata`
- Supports both plain text and JSONL formats

**QuerySet**:
- Collection of queries (max 1000)
- Fields: `name`, `domain`, `queries`
- Types: `query_only` (.txt) or `query_reference` (.jsonl)
- Loaded from `domains/<domain>/query-sets/<name>.[txt|jsonl]`

**RetrievedChunk**:
- Single retrieved text chunk from a RAG system
- Fields: `content`, `score`, `metadata` (source_id, doc_id, chunk_id)
- Normalized output format across all systems

**QueryResult**:
- Result for a single query execution
- Fields: `query`, `retrieved`, `reference`, `duration_ms`, `error`
- Captures both successful results and failures

**Run**:
- Complete execution: QuerySet × System
- Fields: `id`, `domain`, `system`, `query_set`, `status`, `results`, `system_config`, `query_set_snapshot`, `started_at`, `completed_at`, `metadata`
- Statuses: `pending`, `running`, `completed`, `failed`, `partial`
- Stores complete snapshots for reproducibility
- Saved to `domains/<domain>/runs/YYYY-MM-DD/<run-id>.json`

**Comparison**:
- Multi-run comparison with LLM evaluation
- Fields: `id`, `domain`, `runs`, `evaluations`, `timestamp`, `evaluator_config`, `metadata`
- Contains per-query evaluations with winner determination

**LLMEvaluation**:
- Individual query evaluation result
- Fields: `query`, `reference`, `run_results`, `winner`, `analysis`, `scores`, `metadata`
- Structured output from LLM comparison

### 2. File Loaders (`src/ragdiff/core/loaders.py`)

**Location**: `src/ragdiff/core/loaders.py`
**Purpose**: Load configuration and query files from disk

**Key Functions**:

`load_domain(domain_path: Path) -> Domain`:
- Loads domain.yaml configuration
- Preserves ${VAR_NAME} placeholders for security
- Validates domain structure

<<<<<<< HEAD
### OpenAPI Utilities (`src/ragdiff/openapi/` and `src/ragdiff/adapters/openapi_mapping.py`)

#### JMESPath Response Mapping
- `ResponseMapper.map_results(response, mapping)`: Extract RAG results from JSON
  - Navigate nested structures with JMESPath expressions
  - Transform and reshape response data
  - Score normalization from various scales
  - Construct metadata objects from multiple fields

#### Template Variable Substitution
- `TemplateEngine.render(template, variables)`: Substitute ${var} in templates
  - Preserves variable types (${top_k} stays integer)
  - Recursive substitution in nested structures
  - Used for request bodies and query parameters

#### OpenAPI Spec Parsing
- `OpenAPISpec.from_url(url)`: Fetch and parse spec from URL
  - Handles JSON and YAML formats
  - Supports OpenAPI 3.0 and 3.1
  - Extracts endpoints, auth schemes, schemas

#### AI-Powered Analysis
- `AIAnalyzer.identify_search_endpoint()`: Find search endpoint in spec
  - Uses LLM to analyze endpoint descriptions
  - Returns path, method, and reasoning

- `AIAnalyzer.generate_response_mappings()`: Create JMESPath from response
  - Analyzes example API response
  - Generates field extraction expressions
  - Returns complete mapping configuration

#### Config Generation Workflow
- `ConfigGenerator.generate()`: Complete workflow orchestration
  - Fetches OpenAPI spec
  - Identifies search endpoint (AI or manual)
  - Tests with sample query
  - Generates mappings from response
  - Validates configuration

### Sample Data Utilities (`sampledata/`)
=======
`load_system_config(config_path: Path) -> SystemConfig`:
- Loads system YAML configuration
- Validates tool references
- Preserves environment variables
>>>>>>> eb3ace83

`load_query_set(query_set_path: Path, domain_name: str) -> QuerySet`:
- Auto-detects format (.txt or .jsonl)
- Parses queries with optional references
- Enforces 1000 query limit

`load_queries_from_text(file_path: Path) -> list[Query]`:
- Parses plain text queries (one per line)
- Creates Query objects with no reference

`load_queries_from_jsonl(file_path: Path) -> list[Query]`:
- Parses JSONL format with query/reference pairs
- Validates JSON structure

### 3. Storage Utilities (`src/ragdiff/core/storage.py`)

**Location**: `src/ragdiff/core/storage.py`
**Purpose**: Persist runs and comparisons to JSON

**Key Functions**:

`save_run(run: Run, output_dir: Path) -> Path`:
- Saves run to date-organized directory
- Creates `runs/YYYY-MM-DD/<run-id>.json`
- Returns saved file path

`load_run(run_path: Path) -> Run`:
- Loads run from JSON file
- Validates and reconstructs Run object

`save_comparison(comparison: Comparison, output_dir: Path) -> Path`:
- Saves comparison results
- Creates `comparisons/<comparison-id>.json`

`load_comparison(comparison_path: Path) -> Comparison`:
- Loads comparison from JSON
- Reconstructs Comparison object

### 4. System Interface (`src/ragdiff/systems/`)

#### Abstract Base Class (`abc.py`)

**Location**: `src/ragdiff/systems/abc.py`
**Purpose**: Define common interface for all RAG systems

```python
class System(ABC):
    """Abstract base class for RAG systems."""

    def __init__(self, config: dict[str, Any]):
        """Initialize with configuration dictionary."""
        self.config = config
        self._resolve_env_vars()

    @abstractmethod
    def search(self, query: str, top_k: int = 5) -> list[RetrievedChunk]:
        """Execute search and return ranked chunks."""
        pass

    def _resolve_env_vars(self):
        """Replace ${VAR_NAME} with environment values."""
        # Recursive resolution of environment variables
```

#### Tool Registry (`registry.py`)

**Location**: `src/ragdiff/systems/registry.py`
**Purpose**: Singleton registry for tool registration

**Key Components**:

`ToolRegistry` (Singleton):
- `_instance`: Single registry instance
- `_tools`: Dictionary of registered tools
- Thread-safe singleton pattern

`register_tool(name: str, tool_class: type[System])`:
- Registers tool class with name
- Called at module import time
- Validates tool implements System interface

`get_tool(name: str) -> type[System]`:
- Retrieves registered tool class
- Raises error if not found

`list_tools() -> list[str]`:
- Returns all registered tool names

#### System Factory (`factory.py`)

**Location**: `src/ragdiff/systems/factory.py`
**Purpose**: Create system instances from configuration

`create_system(config: SystemConfig) -> System`:
- Gets tool class from registry
- Instantiates with configuration
- Handles environment variable substitution
- Returns configured System instance

#### System Implementations

**Vectara System** (`vectara.py`):
- HTTP-based API client
- Supports MMR and Slingshot reranking
- Corpus ID configuration
- Score normalization (0-1 range)

**MongoDB System** (`mongodb.py`):
- Atlas Vector Search integration
- Dynamic query embedding via OpenAI
- Configurable field mappings
- Metadata extraction

**Agentset System** (`agentset.py`):
- Namespace-based retrieval
- Optional reranking
- Multi-space support
- Fallback handling

### 5. Execution Engine (`src/ragdiff/execution/executor.py`)

**Location**: `src/ragdiff/execution/executor.py`
**Purpose**: Execute query sets against systems with parallel processing

**Key Class**: `RunExecutor`

**Constructor Parameters**:
- `system`: System instance to execute queries against
- `max_workers`: Number of parallel threads (default: 10)
- `progress_callback`: Optional callback for progress updates

**Main Method**: `execute(query_set: QuerySet) -> Run`
- Creates pending Run object
- Uses ThreadPoolExecutor for parallel queries
- Captures per-query timing and errors
- Updates Run status based on results
- Preserves system config and query set snapshots

**Error Handling**:
- Per-query error isolation
- Partial success support (some queries fail)
- Comprehensive error messages with stack traces

**Progress Tracking**:
- Callback interface: `callback(current: int, total: int, query: str)`
- Real-time progress updates for UI

### 6. Comparison Engine (`src/ragdiff/comparison/evaluator.py`)

**Location**: `src/ragdiff/comparison/evaluator.py`
**Purpose**: Compare runs using LLM evaluation via LiteLLM

**Key Class**: `ComparisonEvaluator`

**Constructor Parameters**:
- `model`: LLM model identifier (e.g., "claude-3-5-sonnet-20241022")
- `api_key`: Optional API key override
- `temperature`: LLM temperature (default: 0.0)
- `max_retries`: Retry count for failures (default: 3)

**Main Method**: `compare(runs: list[Run], domain: Domain) -> Comparison`
- Validates all runs are from same domain
- Aligns queries across runs
- Evaluates each query using LLM
- Returns structured Comparison object

**LLM Integration**:
- Uses LiteLLM for multi-provider support
- Structured prompts for consistent evaluation
- Retry logic with exponential backoff
- Cost tracking via `litellm.completion_cost()`

**Evaluation Process**:
1. Format retrieved chunks for each system
2. Build evaluation prompt with query and results
3. Call LLM for winner determination
4. Parse structured response
5. Calculate quality scores
6. Track costs and metadata

### 7. CLI Interface (`src/ragdiff/cli_v2.py`)

**Location**: `src/ragdiff/cli_v2.py`
**Purpose**: Command-line interface for v2.0 operations

#### Commands

**`run` Command**:
```python
def run(
    domain: str,
    system: str,
    query_set: str,
    output_dir: Optional[Path] = None,
    max_workers: int = 10,
    format: str = "table"
)
```
- Executes query set against system
- Shows Rich progress bar during execution
- Saves run to `domains/<domain>/runs/`
- Displays results in chosen format

**`compare` Command**:
```python
def compare(
    domain: str,
    runs: list[str],
    model: Optional[str] = None,
    output: Optional[Path] = None,
    format: str = "table"
)
```
- Loads specified runs by ID
- Performs LLM evaluation
- Saves comparison results
- Displays winner analysis

**Output Formats**:
- `table`: Rich terminal tables with colors
- `json`: Structured JSON output
- `markdown`: Markdown tables for documentation

### 8. Display Formatting (`src/ragdiff/display/formatter.py`)

**Location**: `src/ragdiff/display/formatter.py`
**Purpose**: Format output for different display modes

**Key Functions**:

`format_run_results(run: Run, format: str) -> str`:
- Formats run results for display
- Supports table, JSON, markdown formats

`format_comparison_results(comparison: Comparison, format: str) -> str`:
- Formats comparison for display
- Shows winner determination and scores

## Utility Functions & Helpers

### Environment Variable Resolution (`src/ragdiff/core/env_vars.py`)

`resolve_env_var(value: str) -> str`:
- Replaces ${VAR_NAME} with environment value
- Raises error if variable not found
- Used throughout for credential management

`resolve_env_vars_recursive(obj: Any) -> Any`:
- Recursively resolves variables in nested structures
- Handles dicts, lists, and strings
- Preserves non-string values

### Path Utilities (`src/ragdiff/core/paths.py`)

`get_domain_path(domain_name: str) -> Path`:
- Returns path to domain directory
- Creates directory if needed

`get_runs_dir(domain_name: str) -> Path`:
- Returns path to runs directory
- Creates date-organized subdirectories

`get_systems_dir(domain_name: str) -> Path`:
- Returns path to systems configuration directory

`get_query_sets_dir(domain_name: str) -> Path`:
- Returns path to query sets directory

### Logging Configuration (`src/ragdiff/core/logging.py`)

`setup_logging(level: str = "INFO")`:
- Configures structured logging
- Sets up formatters and handlers
- Used for debugging and monitoring

## Data Flow

### Query Execution Flow (v2.0)

```
1. User invokes CLI
   └─> ragdiff run --domain tafsir --system vectara-mmr --query-set basic

2. Load Domain Configuration
   └─> load_domain("domains/tafsir/domain.yaml")
   └─> Domain object with variables and evaluator config

3. Load System Configuration
   └─> load_system_config("domains/tafsir/systems/vectara-mmr.yaml")
   └─> SystemConfig with tool="vectara" and settings

4. Create System Instance
   └─> factory.create_system(system_config)
   └─> Registry lookup for "vectara" tool class
   └─> VectaraSystem instance with resolved env vars

5. Load Query Set
   └─> load_query_set("domains/tafsir/query-sets/basic.txt")
   └─> QuerySet with list of Query objects

6. Execute Queries
   └─> RunExecutor(system).execute(query_set)
   └─> ThreadPoolExecutor for parallel execution
   └─> Progress callbacks to CLI for Rich progress bar
   └─> Capture results and timing per query

7. Save Run
   └─> save_run(run, "domains/tafsir/runs/")
   └─> Creates "runs/2025-10-25/<run-id>.json"
   └─> Includes config snapshots for reproducibility

8. Display Results
   └─> format_run_results(run, format="table")
   └─> Rich terminal table with results
```

### Comparison Flow (v2.0)

```
1. User invokes comparison
   └─> ragdiff compare --domain tafsir --runs run1 run2 run3

2. Load Domain
   └─> load_domain("domains/tafsir/domain.yaml")
   └─> Get evaluator configuration

3. Load Runs
   └─> Find and load each run by ID
   └─> Validate all runs are from same domain
   └─> Check query alignment

4. Create Evaluator
   └─> ComparisonEvaluator(model=domain.evaluator.model)
   └─> Configure LiteLLM with API credentials

5. Evaluate Each Query
   └─> For each aligned query across runs:
       └─> Format retrieved chunks from each system
       └─> Build evaluation prompt
       └─> Call LLM for analysis
       └─> Parse winner and scores
       └─> Handle retries on failure

6. Save Comparison
   └─> save_comparison(comparison, "domains/tafsir/comparisons/")
   └─> Creates "comparisons/<comparison-id>.json"

7. Display Results
   └─> format_comparison_results(comparison, format="table")
   └─> Show winner statistics and analysis
```

## API Structure

### v2.0 CLI Commands

The v2.0 CLI provides two main commands:

#### `ragdiff run`
Execute a query set against a system.

**Parameters**:
- `--domain`: Domain name (required)
- `--system`: System name (required)
- `--query-set`: Query set name (required)
- `--output-dir`: Custom output directory (optional)
- `--max-workers`: Parallel execution threads (default: 10)
- `--format`: Output format: table, json, markdown (default: table)

**Example**:
```bash
ragdiff run --domain tafsir --system vectara-mmr --query-set basic-test
```

#### `ragdiff compare`
Compare multiple runs using LLM evaluation.

**Parameters**:
- `--domain`: Domain name (required)
- `--runs`: List of run IDs (required, 2+)
- `--model`: Override LLM model (optional)
- `--output`: Save comparison to file (optional)
- `--format`: Output format: table, json, markdown (default: table)

**Example**:
```bash
ragdiff compare --domain tafsir --runs run1 run2 --format markdown
```

### Internal Python APIs

While v2.0 is primarily CLI-driven, the internal APIs are well-structured:

#### System Interface
```python
from ragdiff.systems.abc import System
from ragdiff.core.models_v2 import RetrievedChunk

class MySystem(System):
    def search(self, query: str, top_k: int = 5) -> list[RetrievedChunk]:
        # Implementation
        pass
```

<<<<<<< HEAD
2. **Configuration Commands**
   - `validate` - Validate configuration file
   - `list-adapters` - Show available adapters
   - `generate-adapter` - Generate OpenAPI adapter config from spec

3. **OpenAPI Generation Command**
   ```bash
   ragdiff generate-adapter \
     --openapi-url https://api.example.com/openapi.json \
     --api-key $MY_API_KEY \
     --test-query "test search" \
     --adapter-name my-api \
     --output configs/my-api.yaml
   ```
   - Fetches OpenAPI specification
   - Uses AI to identify search endpoint
   - Tests the endpoint with sample query
   - Generates JMESPath mappings from response
   - Creates complete YAML configuration

4. **Output Options**
   - `--format` - Choose output format (display, json, csv, markdown)
   - `--output` - Save results to file
   - `--evaluate` - Enable LLM evaluation
=======
#### Execution API
```python
from ragdiff.execution.executor import RunExecutor
from ragdiff.core.models_v2 import QuerySet, Run

executor = RunExecutor(system, max_workers=10)
run: Run = executor.execute(query_set)
```

#### Comparison API
```python
from ragdiff.comparison.evaluator import ComparisonEvaluator
from ragdiff.core.models_v2 import Comparison

evaluator = ComparisonEvaluator(model="claude-3-5-sonnet-20241022")
comparison: Comparison = evaluator.compare(runs, domain)
```
>>>>>>> eb3ace83

## State Management

### Immutable Run State

Runs are immutable snapshots that capture:
- Complete system configuration at execution time
- Full query set used
- All results with timing information
- Errors and partial failures
- Metadata (timestamps, versions, etc.)

This ensures reproducibility even if configurations change later.

### File-System State

All state is persisted to the file system:
- **Domain Configuration**: `domains/<domain>/domain.yaml`
- **System Configs**: `domains/<domain>/systems/*.yaml`
- **Query Sets**: `domains/<domain>/query-sets/*.[txt|jsonl]`
- **Runs**: `domains/<domain>/runs/YYYY-MM-DD/<run-id>.json`
- **Comparisons**: `domains/<domain>/comparisons/<comparison-id>.json`

No database required - everything is in YAML/JSON files.

### Registry State

The tool registry maintains singleton state:
- Single instance across application lifetime
- Tools register at module import time
- Thread-safe access to tool classes

## Key Design Decisions

### 1. Domain-Based Organization
**Decision**: Organize everything by problem domain rather than tool/adapter.

**Rationale**:
- Natural mental model for experiments
- Clear separation between different problem spaces
- Easy to find related experiments
- Supports different configurations per domain

### 2. Systems = Tool + Configuration
**Decision**: Treat configured tools as first-class "systems".

**Rationale**:
- Enables A/B testing of configurations
- Clear distinction between tool (code) and system (configured instance)
- Supports multiple configurations of same tool
- Natural versioning through config snapshots

### 3. Immutable Run Snapshots
**Decision**: Store complete configuration snapshots in each run.

**Rationale**:
- Full reproducibility of experiments
- Can modify configs without breaking old runs
- Clear audit trail
- No hidden dependencies

### 4. File-System-First Storage
**Decision**: Use YAML for config, JSON for results, no database.

**Rationale**:
- Simple and transparent
- Version control friendly
- Easy to backup and share
- No infrastructure dependencies
- Human-readable formats

### 5. LiteLLM for Evaluation
**Decision**: Use LiteLLM library for multi-provider LLM support.

**Rationale**:
- Single interface for multiple providers
- Built-in retry logic and error handling
- Cost tracking included
- Easy provider switching
- Active maintenance and updates

### 6. No Backwards Compatibility
**Decision**: v2.0 breaks compatibility with v1.x completely.

**Rationale**:
- Small user base allows clean break
- Fundamental architecture change
- Simpler codebase without legacy support
- Clear versioning boundary

### 7. Singleton Tool Registry
**Decision**: Use singleton pattern for tool registration.

**Rationale**:
- Tools register once at import
- No duplicate registrations
- Global access to available tools
- Thread-safe by design

### 8. Parallel Query Execution
**Decision**: Use ThreadPoolExecutor for concurrent queries.

**Rationale**:
- Significant performance improvement
- Clean abstraction with futures
- Per-query error isolation
- Progress tracking support

### 8. JMESPath for OpenAPI Response Mapping
**Decision**: Use JMESPath as the query language for extracting fields from API responses.

**Rationale**:
- Industry standard used by AWS CLI, Azure CLI
- Powerful query language specifically designed for JSON
- Extensive documentation and community support
- More powerful than simple JSONPath
- Supports complex transformations and projections

**Implementation Details**:
- Navigate nested structures: `data.results[*].content.text`
- Transform data: `{id: id, text: content}`
- Handle arrays: `results[?score > 0.5]`
- Construct new objects from multiple fields

### 9. LiteLLM for AI Analysis
**Decision**: Use LiteLLM instead of direct Anthropic/OpenAI SDKs for AI-powered config generation.

**Rationale**:
- Provider flexibility - not locked to one LLM vendor
- Unified interface for Claude, GPT, Gemini, etc.
- Automatic fallback between providers
- Simpler dependency management
- User choice of preferred LLM

**Implementation Details**:
- Default to Claude 3.5 Sonnet
- Automatic API key detection from environment
- Structured JSON output for reliability
- Low temperature for consistent results

### 10. Meta-Adapter Pattern for OpenAPI
**Decision**: Create a single generic OpenAPI adapter instead of generating code for each API.

**Rationale**:
- Zero-code integration of new APIs
- All configuration in YAML files
- No need to maintain multiple adapter classes
- Easier updates and bug fixes (one place)
- Configuration can be generated or hand-written

**Alternative Considered**: Code generation for each API
- Rejected: More complex maintenance
- Rejected: Harder to update generated code
- Rejected: Version control issues with generated files

## Integration Points

### RAG Systems

#### Vectara
- **Protocol**: HTTP REST API
- **Authentication**: API key header
- **Features**: Corpus search, reranking options
- **Configuration**: corpus_id, reranking mode

#### MongoDB Atlas
- **Protocol**: MongoDB wire protocol
- **Authentication**: Connection URI
- **Features**: Vector search with embeddings
- **Dependencies**: OpenAI for embeddings

#### Agentset
- **Protocol**: Python client library
- **Authentication**: API token + namespace
- **Features**: Knowledge graph retrieval
- **Configuration**: namespace_id, reranking

### LLM Providers (via LiteLLM)

#### Anthropic Claude
- **Models**: claude-3-5-sonnet-20241022, etc.
- **Authentication**: ANTHROPIC_API_KEY
- **Usage**: Primary evaluation model

<<<<<<< HEAD
#### Generic REST APIs (via OpenAPI Adapter)
- **Endpoint**: Any REST API with OpenAPI specification
- **Authentication**: Bearer, API Key, or Basic auth
- **Configuration**: YAML-based, no code required
- **Response Mapping**: JMESPath expressions
- **Multi-Tenant**: Per-tenant API configurations
- **Auto-Generation**: AI-powered config generation from specs

## Development Patterns
=======
#### OpenAI GPT
- **Models**: gpt-4o, gpt-4o-mini, etc.
- **Authentication**: OPENAI_API_KEY
- **Usage**: Alternative evaluation
>>>>>>> eb3ace83

#### Google Gemini
- **Models**: gemini-pro, gemini-1.5-pro, etc.
- **Authentication**: GEMINI_API_KEY
- **Usage**: Cost-effective evaluation

#### Azure OpenAI
- **Models**: Deployed GPT models
- **Authentication**: Azure credentials
- **Usage**: Enterprise deployments

## Development Patterns

<<<<<<< HEAD
### 2. Adding a REST API via OpenAPI Adapter (Zero-Code)

```yaml
# configs/my-api.yaml
tools:
  my-api:
    adapter: openapi  # Use generic OpenAPI adapter
    api_key_env: MY_API_KEY

    options:
      base_url: https://api.example.com
      endpoint: /v1/search
      method: POST

      auth:
        type: bearer
        header: Authorization
        scheme: Bearer

      request_body:
        query: "${query}"
        limit: ${top_k}

      response_mapping:
        results_array: "data.results"
        fields:
          id: "id"
          text: "content.text"
          score: "relevance_score"
          source: "metadata.source"
```

Or auto-generate configuration:

```bash
# Auto-generate from OpenAPI spec
ragdiff generate-adapter \
  --openapi-url https://api.example.com/openapi.json \
  --api-key $MY_API_KEY \
  --test-query "sample search" \
  --adapter-name my-api \
  --output configs/my-api.yaml

# Test the generated config
ragdiff query "test query" --tool my-api --config configs/my-api.yaml
```

### 3. Adding a New Multi-Tenant Ready Adapter (Code-Based)
=======
### Adding a New System
>>>>>>> eb3ace83

1. Create system implementation:
```python
# src/ragdiff/systems/mysystem.py
from .abc import System
from ..core.models_v2 import RetrievedChunk

class MySystem(System):
    def search(self, query: str, top_k: int = 5) -> list[RetrievedChunk]:
        # Implementation
        results = self._call_api(query, top_k)
        return [
            RetrievedChunk(
                content=r["text"],
                score=r["score"],
                metadata={"source": r["source"]}
            )
            for r in results
        ]

# Register at module level
from .registry import register_tool
register_tool("mysystem", MySystem)
```

2. Import in `systems/__init__.py`:
```python
from . import mysystem  # Triggers registration
```

3. Create system configuration:
```yaml
# domains/tafsir/systems/mysystem-default.yaml
name: mysystem-default
tool: mysystem
config:
  api_key: ${MYSYSTEM_API_KEY}
  endpoint: https://api.mysystem.com
  timeout: 30
```

### Creating a New Domain

1. Create domain directory structure:
```bash
mkdir -p domains/mydomain/{systems,query-sets,runs,comparisons}
```

2. Create domain configuration:
```yaml
# domains/mydomain/domain.yaml
name: mydomain
description: My domain description
variables:
  default_timeout: 30
secrets:
  anthropic_key: ${ANTHROPIC_API_KEY}
evaluator:
  model: claude-3-5-sonnet-20241022
  temperature: 0.0
```

3. Add systems and query sets:
```bash
# Add system configs
vim domains/mydomain/systems/vectara.yaml

# Add queries
vim domains/mydomain/query-sets/test.txt
```

### Running Experiments

1. Execute query set:
```bash
ragdiff run --domain mydomain --system vectara --query-set test
```

2. Run multiple systems:
```bash
ragdiff run --domain mydomain --system vectara --query-set test
ragdiff run --domain mydomain --system mongodb --query-set test
```

3. Compare results:
```bash
ragdiff compare --domain mydomain --runs run1 run2
```

## File Naming Conventions

### Configuration Files
- **Domain config**: `domain.yaml` (always this name)
- **System configs**: `<descriptive-name>.yaml` (e.g., `vectara-mmr.yaml`)
- **Query sets**: `<name>.txt` or `<name>.jsonl`

### Result Files
- **Runs**: `YYYY-MM-DD/<uuid>.json` (date-organized)
- **Comparisons**: `<uuid>.json` (flat structure)

### Python Modules
- **Snake_case**: All Python files (e.g., `models_v2.py`)
- **No underscores in packages**: Directory names avoid underscores
- **Test prefix**: Test files start with `test_`

## Performance Characteristics

### Query Execution
- **Parallelism**: Default 10 concurrent queries
- **Timeout**: Configurable per system (default 30s)
- **Memory**: ~1KB per query result
- **Scaling**: Tested with 1000 queries per run

### Storage
- **Run size**: ~5-50KB per run (depending on results)
- **Comparison size**: ~10-100KB (depending on runs)
- **File I/O**: JSON parsing optimized with Pydantic

### LLM Evaluation
- **Latency**: 1-3 seconds per query evaluation
- **Retries**: Exponential backoff (3 attempts)
- **Cost**: ~$0.01-0.05 per comparison (varies by model)
- **Rate limits**: Handled by LiteLLM

## Testing Strategy

### Test Coverage (v2.0)

**Unit Tests** (78 total):
- `test_core_v2.py`: 29 tests for data models
- `test_systems.py`: 29 tests for system implementations
- `test_execution.py`: 12 tests for execution engine
- `test_comparison.py`: 5 tests for LLM evaluation
- `test_cli_v2.py`: 8 tests for CLI commands

### Test Patterns

**Mock Systems**: Test implementations that return predefined results
**Fixture Data**: Sample domains, configs, and query sets
**Environment Isolation**: Tests use temporary directories
**LLM Mocking**: Mock LiteLLM responses for deterministic tests

### Running Tests

```bash
# Run all v2.0 tests
pytest tests/test_*_v2.py tests/test_systems.py tests/test_execution.py

# Run with coverage
pytest tests/ --cov=src/ragdiff --cov-report=html

# Run specific test file
pytest tests/test_core_v2.py -v
```

## Security Considerations

### Credential Management
- **Environment variables**: Never stored in configs
- **Placeholder preservation**: ${VAR_NAME} kept in snapshots
- **Runtime resolution**: Credentials resolved only at execution
- **No logging**: Credentials never logged

### File System Security
- **Permissions**: Standard Unix file permissions apply
- **Sensitive data**: Keep domains/ directory secure
- **Git ignore**: Add domains/*/runs/ to .gitignore

### LLM API Security
- **API keys**: Stored in environment only
- **Rate limiting**: Handled by providers
- **Cost tracking**: Monitor via LiteLLM

## Version History

<<<<<<< HEAD
### v1.3.0 (2025-10-26) - OpenAPI Adapter System
**Major Feature**: Zero-code integration of any REST API via OpenAPI specifications

**Key Changes**:
- Generic OpenAPI adapter that works with any REST API
- JMESPath-based response mapping engine for flexible field extraction
- OpenAPI 3.x specification parser for fetching and analyzing specs
- AI-powered configuration generator using LiteLLM (Claude/GPT)
- New CLI command: `generate-adapter` for auto-generating configs
- Template engine for request variable substitution
- Support for Bearer, API Key, and Basic authentication
- HTTP retry logic with exponential backoff

**New Components**:
- `src/ragdiff/adapters/openapi.py` - Generic OpenAPI adapter
- `src/ragdiff/adapters/openapi_mapping.py` - Response mapping engine
- `src/ragdiff/openapi/` package - Spec parsing and AI generation tools
  - `models.py` - Data models for OpenAPI elements
  - `parser.py` - OpenAPI 3.x specification parser
  - `ai_analyzer.py` - AI-powered endpoint and mapping analysis
  - `generator.py` - Configuration generator orchestration
- `configs/examples/openapi-adapter-example.yaml` - Usage examples

**Dependencies Added**:
- `jmespath>=1.0.1` - JSON query language
- `litellm>=1.0.0` - Unified LLM interface

**Total Tests**: 300+ (54 new tests for OpenAPI functionality)

### v1.2.1 (2025-10-25) - MongoDB Atlas Vector Search Support
**Major Feature**: MongoDB Atlas Vector Search adapter with embedding integration
=======
### v2.0.0 (2025-10-25) - Domain-Based Architecture
**Breaking Change**: Complete architectural rewrite
>>>>>>> eb3ace83

**Major Changes**:
- Domain-first organization model
- Systems = Tool + Configuration concept
- Immutable run snapshots for reproducibility
- LiteLLM integration for multi-provider support
- File-system-first storage (YAML/JSON)
- New CLI with only run/compare commands
- No backwards compatibility with v1.x

**Components**:
- 5 core models in models_v2.py
- 3 system implementations
- Parallel execution engine
- LLM comparison evaluator
- 78 comprehensive tests

### v1.2.1 (Previous) - Adapter-Based Architecture
**Status**: Deprecated, replaced by v2.0

## Future Enhancements

### Planned Features

1. **Additional Systems**
   - Pinecone vector database
   - Weaviate integration
   - Custom REST API adapter

2. **Query Set Management**
   - Query set validation and linting
   - Automatic query generation
   - Query difficulty scoring

3. **Advanced Evaluation**
   - Multi-criteria evaluation
   - Custom evaluation prompts
   - Human-in-the-loop evaluation

4. **Visualization**
   - Web UI for results browsing
   - Comparison charts and graphs
   - Performance trending

<<<<<<< HEAD
1. **OpenAPI Adapter Enhancements**
   - Support for OAuth 2.0 authentication flows
   - GraphQL endpoint support via introspection
   - Automatic rate limiting and backoff strategies
   - Response caching for identical queries
   - Support for paginated responses
   - Webhook/callback authentication patterns
   - Multiple endpoint chaining for complex queries

2. **MongoDB Enhancements**
   - Support for additional embedding providers (Cohere, HuggingFace)
   - Metadata filtering in vector search queries
   - Hybrid search combining vector and text search
   - Support for multiple embedding models in same collection

2. **Credential Providers**
   - AWS Secrets Manager integration
   - HashiCorp Vault support
   - Azure Key Vault connector

2. **Advanced Multi-Tenancy**
   - Per-tenant rate limiting
   - Tenant-specific caching
   - Usage metrics per tenant

3. **Security Enhancements**
   - Credential encryption at rest
   - Audit logging framework
   - Automatic credential rotation

4. **Performance Optimizations**
   - Config object caching
   - Connection pool per tenant
   - Lazy credential loading

5. **Developer Experience**
   - Config builder API
   - Credential validation hooks
   - Multi-tenant debugging tools

---

**Document Status**: Complete with OpenAPI Adapter System v1.3.0
**Last Updated**: 2025-10-26
**Next Review**: After next major feature implementation
**Maintained By**: Architecture Documenter Agent

## Key Architectural Highlights

### OpenAPI Adapter System (v1.3.0)
The OpenAPI Adapter System represents a paradigm shift in how RAGDiff integrates with external RAG APIs:

1. **Zero-Code Integration**: New APIs can be integrated purely through YAML configuration
2. **Meta-Adapter Pattern**: A single generic adapter handles all REST APIs
3. **JMESPath Power**: Industry-standard query language for flexible response mapping
4. **AI-Powered Generation**: Automatic configuration from OpenAPI specifications
5. **Provider Flexibility**: LiteLLM enables choice of AI provider (Claude, GPT, etc.)

This system enables RAGDiff to integrate with any REST-based RAG system without writing adapter code, dramatically expanding the framework's reach while maintaining clean architecture.
=======
5. **Experiment Tracking**
   - MLflow integration
   - Weights & Biases support
   - Custom metrics tracking

---

**Document Status**: Complete for v2.0.0
**Last Updated**: 2025-10-25
**Architecture Version**: 2.0.0 (Domain-Based)
**Maintained By**: Architecture Documenter Agent
>>>>>>> eb3ace83
<|MERGE_RESOLUTION|>--- conflicted
+++ resolved
@@ -4,19 +4,6 @@
 
 RAGDiff v2.0 is a domain-centric experimentation framework for comparing Retrieval-Augmented Generation (RAG) systems. The architecture fundamentally shifts from the v1.x adapter-based approach to a domain-first organizational model that treats experiments as first-class objects with full reproducibility and structured comparison capabilities.
 
-<<<<<<< HEAD
-The system emphasizes:
-- **Adapter Pattern**: Clean separation between comparison logic and tool-specific implementations
-- **Meta-Adapter Pattern**: Generic OpenAPI adapter enables zero-code integration of any REST API
-- **Subjective Quality Assessment**: LLM-based evaluation (Claude) for qualitative insights
-- **Flexible Configuration**: YAML-based configuration with environment variable support and adapter variants
-- **Multiple Output Formats**: Display, JSON, JSONL, CSV, and Markdown
-- **Batch Processing**: Process multiple queries with comprehensive statistics and holistic summaries
-- **SearchVectara Compatibility**: All adapters implement the SearchVectara interface for Ansari Backend integration
-- **Multi-Tenant Support**: Thread-safe credential management for SaaS and multi-user environments
-- **Thread-Safe Library API**: Production-ready for web services and concurrent usage
-- **AI-Powered Generation**: Automatic adapter configuration from OpenAPI specifications using LLMs
-=======
 Key architectural principles:
 - **Domain-Driven Design**: Experiments organized by knowledge domains (tafsir, legal, medical)
 - **Systems = Tool + Configuration**: Enable A/B testing of different configurations
@@ -24,7 +11,6 @@
 - **File-System-First**: All configuration in YAML, all results in JSON
 - **LLM-Based Evaluation**: Structured comparison using multiple LLM providers via LiteLLM
 - **Clean Separation**: Core models, systems interface, execution engine, and CLI are clearly separated
->>>>>>> eb3ace83
 
 ## Technology Stack
 
@@ -42,134 +28,24 @@
   - Cost tracking and retry logic built-in
   - Unified interface across providers
 
-<<<<<<< HEAD
-### Optional Dependencies
-- **pymongo**: 4.0.0+ (MongoDB Atlas Vector Search adapter)
-- **openai**: 1.0.0+ (Embeddings for MongoDB vector search)
-- **jmespath**: 1.0.1+ (JSON query language for OpenAPI response mapping)
-- **litellm**: 1.0.0+ (Unified LLM client for AI-powered config generation)
-
-### Development Tools
-- **pytest**: 7.4.0+ (Testing framework with 300+ tests)
-- **pytest-cov**: 4.1.0+ (Test coverage reporting)
-- **black**: 23.0.0+ (Code formatting)
-- **ruff**: 0.1.0+ (Fast Python linter)
-- **mypy**: 1.5.0+ (Static type checking)
-
-### Build System
-- **hatchling**: Build backend for packaging
-- **MIT License**: Open source licensing
-=======
 ### RAG System Clients
 - **requests**: 2.31.0+ (HTTP client for Vectara)
 - **agentset**: 0.4.0+ (Agentset RAG platform)
 - **pymongo**: 4.0.0+ (MongoDB Atlas Vector Search)
 - **openai**: 1.0.0+ (Embeddings for MongoDB)
+- **jmespath**: 1.0.1+ (JSON query language for OpenAPI response mapping)
 
 ### Development Tools
-- **pytest**: 7.4.0+ (Testing framework with 78+ v2.0 tests)
+- **pytest**: 7.4.0+ (Testing framework with 132+ tests: 78 v2.0 + 54 OpenAPI)
 - **pytest-cov**: 4.1.0+ (Coverage reporting)
 - **ruff**: 0.1.0+ (Fast Python linter and formatter)
 - **pre-commit**: 3.0.0+ (Git hooks for code quality)
->>>>>>> eb3ace83
+- **responses**: 0.24.0+ (HTTP mocking for tests)
 
 ## Directory Structure
 
 ```
 ragdiff/
-<<<<<<< HEAD
-├── .claude/                    # Claude Code configuration
-│   └── agents/                 # Custom agent definitions
-│       └── architecture-documenter.md
-├── codev/                      # Development documentation (SPIDER protocol)
-│   ├── specs/                  # Feature specifications
-│   │   ├── 0001-rag-comparison-harness.md
-│   │   ├── 0002-rag-system-generalization.md
-│   │   ├── 0003-library-refactoring.md
-│   │   └── 0004-multi-tenant-credentials.md
-│   ├── plans/                  # Implementation plans
-│   │   ├── 0001-rag-comparison-harness.md
-│   │   ├── 0003-library-refactoring.md
-│   │   └── 0004-multi-tenant-credentials.md
-│   ├── reviews/                # Code reviews and evaluations
-│   │   ├── 0001-rag-comparison-harness.md
-│   │   ├── 0002-adapter-variants.md
-│   │   ├── 0003-library-refactoring-final-review.md
-│   │   └── 0004-multi-tenant-credentials.md
-│   └── resources/              # Architecture documentation
-│       └── arch.md            # This file - canonical architecture reference
-├── src/                        # Source code (PYTHONPATH=src)
-│   ├── __init__.py
-│   ├── __main__.py            # Entry point for python -m src
-│   └── ragdiff/               # Main package
-│       ├── __init__.py        # Public API exports
-│       ├── api.py             # Library API functions
-│       ├── cli.py             # Typer CLI implementation
-│       ├── version.py         # Version information
-│       ├── core/              # Core models and configuration
-│       │   ├── __init__.py
-│       │   ├── models.py      # Data models (RagResult, ComparisonResult, etc.)
-│       │   ├── config.py      # YAML configuration with credential management
-│       │   └── errors.py      # Custom exception types
-│       ├── adapters/          # RAG tool adapters
-│       │   ├── __init__.py
-│       │   ├── abc.py         # RagAdapter abstract base class
-│       │   ├── base.py        # BaseRagTool (SearchVectara interface)
-│       │   ├── factory.py     # Adapter factory with credential support
-│       │   ├── registry.py    # Adapter registry with auto-discovery
-│       │   ├── vectara.py     # Vectara platform adapter
-│       │   ├── goodmem.py     # Goodmem adapter
-│       │   ├── agentset.py    # Agentset adapter
-│       │   ├── mongodb.py     # MongoDB Atlas Vector Search adapter
-│       │   ├── openapi.py     # Generic OpenAPI adapter (config-driven)
-│       │   ├── openapi_mapping.py  # JMESPath response mapping engine
-│       │   └── search_vectara_mock.py  # Mock SearchVectara for testing
-│       ├── openapi/           # OpenAPI specification tools
-│       │   ├── __init__.py
-│       │   ├── models.py      # Data models (EndpointInfo, AuthScheme)
-│       │   ├── parser.py      # OpenAPI 3.x spec parser
-│       │   ├── ai_analyzer.py # AI-powered endpoint/mapping analysis
-│       │   └── generator.py   # Configuration generator orchestration
-│       ├── comparison/        # Comparison engine
-│       │   ├── __init__.py
-│       │   └── engine.py      # Parallel/sequential search execution
-│       ├── evaluation/        # LLM evaluation
-│       │   ├── __init__.py
-│       │   └── evaluator.py   # Claude-based quality evaluation
-│       └── display/           # Output formatters
-│           ├── __init__.py
-│           └── formatter.py   # Multiple format support
-├── tests/                     # Test suite (300+ tests)
-│   ├── test_cli.py
-│   ├── test_adapters.py
-│   ├── test_api.py           # Library API tests
-│   ├── test_multi_tenant.py  # Multi-tenant credential tests
-│   ├── test_api_multi_tenant.py  # API multi-tenant integration tests
-│   ├── test_thread_safety.py # Thread safety tests
-│   ├── test_reentrancy.py    # Reentrancy tests
-│   ├── test_openapi_adapter.py   # OpenAPI adapter tests (28 tests)
-│   ├── test_openapi_parser.py    # OpenAPI parser tests (26 tests)
-│   └── ...
-├── configs/                   # Configuration files
-│   ├── tafsir.yaml           # Tafsir corpus configuration
-│   ├── mawsuah.yaml          # Mawsuah corpus configuration
-│   ├── mongodb-example.yaml  # MongoDB Atlas Vector Search example config
-│   ├── examples/
-│   │   └── openapi-adapter-example.yaml  # OpenAPI adapter usage examples
-│   └── kalimat-example.yaml  # Auto-generated Kalimat API config
-├── inputs/                    # Test queries and batch input files
-│   └── tafsir-test-queries.txt
-├── sampledata/                # Sample data scripts and utilities
-│   ├── README.md              # Documentation for sample data setup
-│   ├── load_squad_to_mongodb.py  # Load SQuAD dataset with embeddings
-│   └── sample_squad_questions.py  # Sample questions for testing
-├── outputs/                   # Generated results and summaries
-│   ├── batch_results_*.jsonl
-│   └── holistic_summary_*.md
-├── pyproject.toml            # Project metadata and dependencies
-├── README.md                 # User documentation
-└── .env.example              # Environment variable template
-=======
 ├── src/ragdiff/                    # Main package (v2.0 architecture)
 │   ├── __init__.py                 # Package initialization
 │   ├── __main__.py                 # Entry point for python -m ragdiff
@@ -205,7 +81,16 @@
 │   ├── display/                    # Output formatting
 │   │   └── formatter.py            # Table, JSON, Markdown formatters
 │   │
-│   ├── adapters/                   # Legacy v1.x adapters (deprecated)
+│   ├── adapters/                   # Legacy v1.x adapters + OpenAPI adapter
+│   │   ├── openapi.py              # Generic OpenAPI adapter
+│   │   └── openapi_mapping.py      # JMESPath response mapping
+│   │
+│   ├── openapi/                    # OpenAPI specification tools
+│   │   ├── models.py               # Data models (EndpointInfo, AuthScheme)
+│   │   ├── parser.py               # OpenAPI 3.x spec parser
+│   │   ├── ai_analyzer.py          # AI-powered analysis
+│   │   └── generator.py            # Configuration generator
+│   │
 │   └── api.py                      # Legacy v1.x API (deprecated)
 │
 ├── tests/                          # Test suite
@@ -214,6 +99,8 @@
 │   ├── test_execution.py           # Execution engine tests (12 tests)
 │   ├── test_comparison.py          # Comparison tests (5 tests)
 │   ├── test_cli_v2.py              # CLI tests (8 tests)
+│   ├── test_openapi_adapter.py     # OpenAPI adapter tests (28 tests)
+│   ├── test_openapi_parser.py      # OpenAPI parser tests (26 tests)
 │   └── [legacy v1.x test files]
 │
 ├── domains/                        # Domain experiment directories
@@ -234,282 +121,11 @@
 ├── pyproject.toml                  # Package configuration
 ├── README.md                       # User documentation
 └── CLAUDE.md                       # Development instructions
->>>>>>> eb3ace83
 ```
 
 ## Core Components
 
-<<<<<<< HEAD
-### 1. Data Models (`src/ragdiff/core/models.py`)
-- **Location**: `src/ragdiff/core/models.py`
-- **Purpose**: Define core data structures for RAG results and comparisons
-- **Key Classes**:
-  - `RagResult`: Normalized search result from any RAG system
-    - Fields: `id`, `text`, `score` (0-1 normalized), `source`, `metadata`, `latency_ms`
-    - Auto-normalizes scores from different scales (0-1, 0-100, 0-1000)
-  - `ComparisonResult`: Complete comparison across multiple tools
-    - Fields: `query`, `tool_results` (dict), `errors` (dict), `timestamp`, `llm_evaluation`
-    - Methods: `has_errors()`, `get_result_counts()`, `to_dict()`
-  - `LLMEvaluation`: LLM-based quality assessment
-    - Fields: `llm_model`, `winner`, `analysis`, `quality_scores` (0-100), `metadata`
-    - Methods: `to_dict()`
-  - `ToolConfig`: Configuration for a RAG tool
-    - Fields: `name`, `api_key_env`, `adapter`, `options`, `base_url`, `corpus_id`, `namespace_id_env`, `timeout`, `max_retries`, `default_top_k`, `space_ids`
-    - Methods: `validate()`
-
-### 2. Configuration Management (`src/ragdiff/core/config.py`)
-- **Location**: `src/ragdiff/core/config.py`
-- **Purpose**: Load and validate YAML configuration with environment variable substitution and multi-tenant credential support
-- **Key Class**: `Config`
-  - **Constructor Parameters**:
-    - `config_path`: Optional path to YAML file
-    - `config_dict`: Optional configuration dictionary (alternative to file)
-    - `credentials`: Optional credential overrides dictionary (env var name -> value)
-  - **Credential Resolution**: Implements precedence model for multi-tenant support
-  - **Key Methods**:
-    - `_get_env_value(env_var_name)`: Resolve credentials with precedence (credentials dict > environment)
-    - `_process_env_vars()`: Process `${ENV_VAR}` placeholders using credential resolution
-    - `get_tool_config(tool_name)`: Retrieve specific tool configuration
-    - `get_llm_config()`: Get LLM evaluation settings
-    - `validate()`: Ensure all required credentials are available
-  - **Multi-Tenant Features**:
-    - Accepts configuration as dictionary (not just files)
-    - Thread-safe credential isolation per Config instance
-    - No environment variable pollution
-    - Supports dynamic configuration from databases
-
-### 3. Abstract Adapter Base (`src/ragdiff/adapters/abc.py`)
-- **Location**: `src/ragdiff/adapters/abc.py`
-- **Purpose**: Define stable adapter interface with multi-tenant support
-- **Key Class**: `RagAdapter(ABC)`
-  - **Constructor Parameters**:
-    - `config`: ToolConfig object
-    - `credentials`: Optional credential overrides dictionary
-  - **Credential Management**:
-    - `_get_credential(env_var_name)`: Resolve credential with precedence
-    - Credentials dict takes precedence over environment variables
-  - **Abstract Methods**:
-    - `search(query, top_k)`: Execute search and return normalized results
-    - `validate_config(config)`: Validate adapter configuration
-  - **Optional Methods**:
-    - `get_required_env_vars()`: List required environment variables
-    - `get_options_schema()`: JSON schema for adapter options
-  - **Attributes**:
-    - `ADAPTER_API_VERSION`: Version compatibility marker
-    - `ADAPTER_NAME`: Unique adapter identifier
-    - `config`: Tool configuration
-    - `_credentials`: Credential overrides dictionary
-
-### 4. Adapter Factory (`src/ragdiff/adapters/factory.py`)
-- **Location**: `src/ragdiff/adapters/factory.py`
-- **Purpose**: Registry pattern for creating and managing adapters with credential support
-- **Key Function**: `create_adapter(tool_name, config, credentials=None)`
-  - Accepts optional credentials dictionary for multi-tenant support
-  - Passes credentials to adapter constructor
-  - Supports adapter variants via `config.adapter` field
-  - Enables multiple configurations of same adapter
-- **Registry Management**:
-  - Auto-imports adapter modules to trigger registration
-  - `get_available_adapters()`: List registered adapter names
-  - Maintains backward compatibility while adding credential support
-
-### 5. Public API (`src/ragdiff/api.py`)
-- **Location**: `src/ragdiff/api.py`
-- **Purpose**: Provide programmatic interface for library usage
-- **Multi-Tenant Functions**:
-  - `load_config(config, credentials=None)`: Load configuration with credential overrides
-    - Accepts file path, Path object, or dictionary
-    - Returns Config object with encapsulated credentials
-  - `query(config, query_text, tool, top_k=5)`: Single query execution
-    - Accepts Config object (new) or file path (backward compatible)
-    - Uses credentials from Config object
-  - `compare(config, query_text, tools=None, top_k=5, parallel=True, evaluate=False)`: Multi-tool comparison
-    - Accepts Config object or file path
-    - Thread-safe for concurrent requests
-  - `run_batch(config, queries, tools=None, top_k=5, parallel=True, evaluate=False)`: Batch processing
-    - Accepts Config object or file path
-    - Maintains credential isolation across queries
-- **Helper Functions**:
-  - `validate_config(config_path)`: Validate configuration file
-  - `get_available_adapters()`: List available adapter metadata
-  - `evaluate_with_llm(result, model, api_key)`: LLM evaluation
-
-### 6. Tool Adapters (Multi-Tenant Enhanced)
-
-All adapters now support multi-tenant credentials through the base class:
-
-#### Vectara Adapter (`src/ragdiff/adapters/vectara.py`)
-- **Constructor**: `__init__(config, credentials=None)`
-- **Credential Resolution**: Uses `self._get_credential(config.api_key_env)`
-- **Thread Safety**: No shared state, credentials isolated per instance
-
-#### Goodmem Adapter (`src/ragdiff/adapters/goodmem.py`)
-- **Constructor**: `__init__(config, credentials=None)`
-- **Credential Resolution**: Uses base class `_get_credential()` method
-- **Multiple Space Support**: Configurable space_ids per tenant
-
-#### Agentset Adapter (`src/ragdiff/adapters/agentset.py`)
-- **Constructor**: `__init__(config, credentials=None)`
-- **Dual Credentials**: Handles both API token and namespace ID
-- **Credential Resolution**: Resolves both credentials independently
-
-#### MongoDB Adapter (`src/ragdiff/adapters/mongodb.py`)
-- **Constructor**: `__init__(config, credentials=None)`
-- **Vector Search**: MongoDB Atlas Vector Search with semantic retrieval
-- **Embedding Support**: Automatic query embedding generation via OpenAI
-- **Field Mappings**: Configurable field mappings for text, source, metadata
-- **Dual Credentials**: MongoDB connection URI and embedding API key
-- **Configuration Options**:
-  - Required: `database`, `collection`, `index_name`
-  - Optional: `vector_field`, `text_field`, `source_field`, `metadata_fields`
-  - Embedding: `embedding_provider`, `embedding_model`, `embedding_api_key_env`
-- **Features**:
-  - Supports pre-configured vector search indexes in MongoDB Atlas
-  - Dynamic embedding generation for queries
-  - Configurable metadata extraction
-  - Score normalization for consistent comparison
-
-#### OpenAPI Adapter (`src/ragdiff/adapters/openapi.py`)
-- **Type**: Meta-adapter - a single generic adapter for any REST API
-- **Constructor**: `__init__(config, credentials=None)`
-- **Configuration-Driven**: Entirely configured via YAML, no code needed
-- **Response Mapping**: Uses JMESPath query language for flexible field extraction
-- **Template Engine**: Substitutes ${query} and ${top_k} in requests
-- **Authentication Support**:
-  - Bearer token (Authorization: Bearer <token>)
-  - API key (in header or query parameter)
-  - Basic authentication (username/password)
-- **Configuration Options** (in `options` dict):
-  - `base_url`: API base URL
-  - `endpoint`: API endpoint path
-  - `method`: HTTP method (GET, POST, etc.)
-  - `auth`: Authentication configuration
-  - `request_body`: Template for request body
-  - `request_params`: Template for query parameters
-  - `response_mapping`: JMESPath expressions for field extraction
-- **Features**:
-  - HTTP retry with exponential backoff
-  - Score normalization from various ranges
-  - Support for nested response structures
-  - Flexible metadata construction
-
-### 7. Comparison Engine (`src/ragdiff/comparison/engine.py`)
-- **Location**: `src/ragdiff/comparison/engine.py`
-- **Purpose**: Orchestrate parallel or sequential RAG tool searches
-- **Key Class**: `ComparisonEngine`
-  - Thread-safe execution with ThreadPoolExecutor
-  - No shared mutable state between searches
-  - Each adapter instance has isolated credentials
-  - Methods remain unchanged but benefit from thread-safe adapters
-
-### 8. OpenAPI Package (`src/ragdiff/openapi/`)
-- **Location**: `src/ragdiff/openapi/`
-- **Purpose**: Tools for generating adapter configurations from OpenAPI specifications
-
-#### OpenAPI Parser (`src/ragdiff/openapi/parser.py`)
-- **Class**: `OpenAPISpec`
-- **Purpose**: Fetch and parse OpenAPI 3.x specifications
-- **Features**:
-  - Fetch specs from URLs (handles JSON and YAML)
-  - Parse OpenAPI 3.0 and 3.1 specifications
-  - Extract endpoint information with full metadata
-  - Extract authentication schemes
-  - Load from local files
-- **Methods**:
-  - `from_url(url)`: Fetch spec from URL
-  - `from_file(path)`: Load spec from file
-  - `get_endpoints()`: List all API endpoints
-  - `get_auth_schemes()`: Extract auth configurations
-  - `get_info()`: Get API metadata
-
-#### AI Analyzer (`src/ragdiff/openapi/ai_analyzer.py`)
-- **Class**: `AIAnalyzer`
-- **Purpose**: Use AI to analyze specs and generate mappings
-- **LLM Provider**: LiteLLM (supports Claude, GPT, any LLM)
-- **Features**:
-  - Identify search/query endpoints from spec
-  - Generate JMESPath mappings from API responses
-  - Structured JSON output for reliable parsing
-- **Methods**:
-  - `identify_search_endpoint(endpoints)`: AI identifies search endpoint
-  - `generate_response_mappings(response_json)`: Generate field mappings
-  - `_build_prompts()`: Structured prompts for consistent results
-
-#### Config Generator (`src/ragdiff/openapi/generator.py`)
-- **Class**: `ConfigGenerator`
-- **Purpose**: Orchestrate complete config generation workflow
-- **Workflow**:
-  1. Fetch and parse OpenAPI spec
-  2. Identify search endpoint (AI or manual)
-  3. Make test query to API
-  4. Generate response mappings with AI
-  5. Construct complete configuration
-  6. Validate configuration works
-- **Methods**:
-  - `generate()`: Complete generation workflow
-  - `_test_endpoint()`: Execute test query
-  - `_validate_config()`: Ensure config works
-
-#### Data Models (`src/ragdiff/openapi/models.py`)
-- **EndpointInfo**: Represents a single API endpoint
-  - Fields: path, method, summary, parameters, schemas
-- **AuthScheme**: Represents an authentication scheme
-  - Fields: type, scheme, location, parameter_name
-- **OpenAPIInfo**: General API information
-  - Fields: title, version, description, servers
-
-### 9. Response Mapping Engine (`src/ragdiff/adapters/openapi_mapping.py`)
-- **Location**: `src/ragdiff/adapters/openapi_mapping.py`
-- **Purpose**: Handle template substitution and response mapping
-
-#### Template Engine
-- **Class**: `TemplateEngine`
-- **Purpose**: Variable substitution in request templates
-- **Features**:
-  - Supports ${variable} syntax
-  - Preserves types (${top_k} stays integer)
-  - Recursive substitution in nested structures
-- **Methods**:
-  - `render(template, variables)`: Substitute variables
-
-#### Response Mapper
-- **Class**: `ResponseMapper`
-- **Purpose**: Extract fields from JSON using JMESPath
-- **JMESPath**: Query language for JSON (like XPath for XML)
-- **Features**:
-  - Navigate nested structures
-  - Transform and reshape data
-  - Construct new objects from fields
-  - Handle arrays and projections
-- **Methods**:
-  - `map_results(response, mapping)`: Extract RAG results
-  - `_normalize_score(score, scale)`: Normalize to 0-1 range
-
-### 10. LLM Evaluator (`src/ragdiff/evaluation/evaluator.py`)
-- **Location**: `src/ragdiff/evaluation/evaluator.py`
-- **Purpose**: Use Claude to provide qualitative RAG result evaluation
-- **Multi-Tenant Support**:
-  - API key can be passed per evaluation
-  - Config object provides credential resolution for LLM API key
-  - Thread-safe for concurrent evaluations
-
-### 11. CLI (`src/ragdiff/cli.py`)
-- **Location**: `src/ragdiff/cli.py`
-- **Purpose**: Typer-based command-line interface
-- **Multi-Tenant Compatibility**:
-  - CLI uses library API functions internally
-  - Environment variables used by default (single-tenant mode)
-  - Could be extended to accept credentials file for multi-tenant CLI usage
-- **Commands**:
-  - `query`: Run single query against one tool
-  - `compare`: Compare multiple tools
-  - `batch`: Process multiple queries
-  - `validate`: Validate configuration file
-  - `list-adapters`: Show available adapters
-  - `generate-adapter`: Generate OpenAPI adapter config (NEW)
-=======
 ### 1. Data Models (`src/ragdiff/core/models_v2.py`)
->>>>>>> eb3ace83
 
 **Location**: `src/ragdiff/core/models_v2.py`
 **Purpose**: Define v2.0 data structures using Pydantic for validation and serialization
@@ -578,53 +194,10 @@
 - Preserves ${VAR_NAME} placeholders for security
 - Validates domain structure
 
-<<<<<<< HEAD
-### OpenAPI Utilities (`src/ragdiff/openapi/` and `src/ragdiff/adapters/openapi_mapping.py`)
-
-#### JMESPath Response Mapping
-- `ResponseMapper.map_results(response, mapping)`: Extract RAG results from JSON
-  - Navigate nested structures with JMESPath expressions
-  - Transform and reshape response data
-  - Score normalization from various scales
-  - Construct metadata objects from multiple fields
-
-#### Template Variable Substitution
-- `TemplateEngine.render(template, variables)`: Substitute ${var} in templates
-  - Preserves variable types (${top_k} stays integer)
-  - Recursive substitution in nested structures
-  - Used for request bodies and query parameters
-
-#### OpenAPI Spec Parsing
-- `OpenAPISpec.from_url(url)`: Fetch and parse spec from URL
-  - Handles JSON and YAML formats
-  - Supports OpenAPI 3.0 and 3.1
-  - Extracts endpoints, auth schemes, schemas
-
-#### AI-Powered Analysis
-- `AIAnalyzer.identify_search_endpoint()`: Find search endpoint in spec
-  - Uses LLM to analyze endpoint descriptions
-  - Returns path, method, and reasoning
-
-- `AIAnalyzer.generate_response_mappings()`: Create JMESPath from response
-  - Analyzes example API response
-  - Generates field extraction expressions
-  - Returns complete mapping configuration
-
-#### Config Generation Workflow
-- `ConfigGenerator.generate()`: Complete workflow orchestration
-  - Fetches OpenAPI spec
-  - Identifies search endpoint (AI or manual)
-  - Tests with sample query
-  - Generates mappings from response
-  - Validates configuration
-
-### Sample Data Utilities (`sampledata/`)
-=======
 `load_system_config(config_path: Path) -> SystemConfig`:
 - Loads system YAML configuration
 - Validates tool references
 - Preserves environment variables
->>>>>>> eb3ace83
 
 `load_query_set(query_set_path: Path, domain_name: str) -> QuerySet`:
 - Auto-detects format (.txt or .jsonl)
@@ -743,6 +316,14 @@
 - Optional reranking
 - Multi-space support
 - Fallback handling
+
+**OpenAPI System** (`adapters/openapi.py`):
+- Generic adapter for any REST API
+- Configuration-driven (zero code needed)
+- JMESPath response mapping
+- Bearer, API Key, and Basic authentication
+- Template variable substitution (${query}, ${top_k})
+- AI-powered config generation from OpenAPI specs
 
 ### 5. Execution Engine (`src/ragdiff/execution/executor.py`)
 
@@ -1029,32 +610,6 @@
         pass
 ```
 
-<<<<<<< HEAD
-2. **Configuration Commands**
-   - `validate` - Validate configuration file
-   - `list-adapters` - Show available adapters
-   - `generate-adapter` - Generate OpenAPI adapter config from spec
-
-3. **OpenAPI Generation Command**
-   ```bash
-   ragdiff generate-adapter \
-     --openapi-url https://api.example.com/openapi.json \
-     --api-key $MY_API_KEY \
-     --test-query "test search" \
-     --adapter-name my-api \
-     --output configs/my-api.yaml
-   ```
-   - Fetches OpenAPI specification
-   - Uses AI to identify search endpoint
-   - Tests the endpoint with sample query
-   - Generates JMESPath mappings from response
-   - Creates complete YAML configuration
-
-4. **Output Options**
-   - `--format` - Choose output format (display, json, csv, markdown)
-   - `--output` - Save results to file
-   - `--evaluate` - Enable LLM evaluation
-=======
 #### Execution API
 ```python
 from ragdiff.execution.executor import RunExecutor
@@ -1072,7 +627,6 @@
 evaluator = ComparisonEvaluator(model="claude-3-5-sonnet-20241022")
 comparison: Comparison = evaluator.compare(runs, domain)
 ```
->>>>>>> eb3ace83
 
 ## State Management
 
@@ -1181,53 +735,6 @@
 - Per-query error isolation
 - Progress tracking support
 
-### 8. JMESPath for OpenAPI Response Mapping
-**Decision**: Use JMESPath as the query language for extracting fields from API responses.
-
-**Rationale**:
-- Industry standard used by AWS CLI, Azure CLI
-- Powerful query language specifically designed for JSON
-- Extensive documentation and community support
-- More powerful than simple JSONPath
-- Supports complex transformations and projections
-
-**Implementation Details**:
-- Navigate nested structures: `data.results[*].content.text`
-- Transform data: `{id: id, text: content}`
-- Handle arrays: `results[?score > 0.5]`
-- Construct new objects from multiple fields
-
-### 9. LiteLLM for AI Analysis
-**Decision**: Use LiteLLM instead of direct Anthropic/OpenAI SDKs for AI-powered config generation.
-
-**Rationale**:
-- Provider flexibility - not locked to one LLM vendor
-- Unified interface for Claude, GPT, Gemini, etc.
-- Automatic fallback between providers
-- Simpler dependency management
-- User choice of preferred LLM
-
-**Implementation Details**:
-- Default to Claude 3.5 Sonnet
-- Automatic API key detection from environment
-- Structured JSON output for reliability
-- Low temperature for consistent results
-
-### 10. Meta-Adapter Pattern for OpenAPI
-**Decision**: Create a single generic OpenAPI adapter instead of generating code for each API.
-
-**Rationale**:
-- Zero-code integration of new APIs
-- All configuration in YAML files
-- No need to maintain multiple adapter classes
-- Easier updates and bug fixes (one place)
-- Configuration can be generated or hand-written
-
-**Alternative Considered**: Code generation for each API
-- Rejected: More complex maintenance
-- Rejected: Harder to update generated code
-- Rejected: Version control issues with generated files
-
 ## Integration Points
 
 ### RAG Systems
@@ -1257,22 +764,10 @@
 - **Authentication**: ANTHROPIC_API_KEY
 - **Usage**: Primary evaluation model
 
-<<<<<<< HEAD
-#### Generic REST APIs (via OpenAPI Adapter)
-- **Endpoint**: Any REST API with OpenAPI specification
-- **Authentication**: Bearer, API Key, or Basic auth
-- **Configuration**: YAML-based, no code required
-- **Response Mapping**: JMESPath expressions
-- **Multi-Tenant**: Per-tenant API configurations
-- **Auto-Generation**: AI-powered config generation from specs
-
-## Development Patterns
-=======
 #### OpenAI GPT
 - **Models**: gpt-4o, gpt-4o-mini, etc.
 - **Authentication**: OPENAI_API_KEY
 - **Usage**: Alternative evaluation
->>>>>>> eb3ace83
 
 #### Google Gemini
 - **Models**: gemini-pro, gemini-1.5-pro, etc.
@@ -1286,58 +781,7 @@
 
 ## Development Patterns
 
-<<<<<<< HEAD
-### 2. Adding a REST API via OpenAPI Adapter (Zero-Code)
-
-```yaml
-# configs/my-api.yaml
-tools:
-  my-api:
-    adapter: openapi  # Use generic OpenAPI adapter
-    api_key_env: MY_API_KEY
-
-    options:
-      base_url: https://api.example.com
-      endpoint: /v1/search
-      method: POST
-
-      auth:
-        type: bearer
-        header: Authorization
-        scheme: Bearer
-
-      request_body:
-        query: "${query}"
-        limit: ${top_k}
-
-      response_mapping:
-        results_array: "data.results"
-        fields:
-          id: "id"
-          text: "content.text"
-          score: "relevance_score"
-          source: "metadata.source"
-```
-
-Or auto-generate configuration:
-
-```bash
-# Auto-generate from OpenAPI spec
-ragdiff generate-adapter \
-  --openapi-url https://api.example.com/openapi.json \
-  --api-key $MY_API_KEY \
-  --test-query "sample search" \
-  --adapter-name my-api \
-  --output configs/my-api.yaml
-
-# Test the generated config
-ragdiff query "test query" --tool my-api --config configs/my-api.yaml
-```
-
-### 3. Adding a New Multi-Tenant Ready Adapter (Code-Based)
-=======
 ### Adding a New System
->>>>>>> eb3ace83
 
 1. Create system implementation:
 ```python
@@ -1513,42 +957,8 @@
 
 ## Version History
 
-<<<<<<< HEAD
-### v1.3.0 (2025-10-26) - OpenAPI Adapter System
-**Major Feature**: Zero-code integration of any REST API via OpenAPI specifications
-
-**Key Changes**:
-- Generic OpenAPI adapter that works with any REST API
-- JMESPath-based response mapping engine for flexible field extraction
-- OpenAPI 3.x specification parser for fetching and analyzing specs
-- AI-powered configuration generator using LiteLLM (Claude/GPT)
-- New CLI command: `generate-adapter` for auto-generating configs
-- Template engine for request variable substitution
-- Support for Bearer, API Key, and Basic authentication
-- HTTP retry logic with exponential backoff
-
-**New Components**:
-- `src/ragdiff/adapters/openapi.py` - Generic OpenAPI adapter
-- `src/ragdiff/adapters/openapi_mapping.py` - Response mapping engine
-- `src/ragdiff/openapi/` package - Spec parsing and AI generation tools
-  - `models.py` - Data models for OpenAPI elements
-  - `parser.py` - OpenAPI 3.x specification parser
-  - `ai_analyzer.py` - AI-powered endpoint and mapping analysis
-  - `generator.py` - Configuration generator orchestration
-- `configs/examples/openapi-adapter-example.yaml` - Usage examples
-
-**Dependencies Added**:
-- `jmespath>=1.0.1` - JSON query language
-- `litellm>=1.0.0` - Unified LLM interface
-
-**Total Tests**: 300+ (54 new tests for OpenAPI functionality)
-
-### v1.2.1 (2025-10-25) - MongoDB Atlas Vector Search Support
-**Major Feature**: MongoDB Atlas Vector Search adapter with embedding integration
-=======
 ### v2.0.0 (2025-10-25) - Domain-Based Architecture
 **Breaking Change**: Complete architectural rewrite
->>>>>>> eb3ace83
 
 **Major Changes**:
 - Domain-first organization model
@@ -1566,6 +976,27 @@
 - LLM comparison evaluator
 - 78 comprehensive tests
 
+### v2.1.0 (2025-10-26) - OpenAPI Adapter System
+**Enhancement**: Zero-code integration of REST APIs via OpenAPI specifications
+
+**Major Changes**:
+- Generic OpenAPI adapter for any REST API
+- JMESPath-based response mapping engine
+- OpenAPI 3.x specification parser
+- AI-powered configuration generator using LiteLLM
+- CLI command: `generate-adapter` for auto-config generation
+- Support for Bearer, API Key, and Basic authentication
+
+**New Components**:
+- `adapters/openapi.py` - Generic OpenAPI adapter
+- `adapters/openapi_mapping.py` - JMESPath response mapping
+- `openapi/` package - Spec parsing and AI generation
+- 54 new tests for OpenAPI functionality
+
+**Dependencies Added**:
+- `jmespath>=1.0.1` - JSON query language
+- `litellm>=1.0.0` - Unified LLM interface (also used in v2.0)
+
 ### v1.2.1 (Previous) - Adapter-Based Architecture
 **Status**: Deprecated, replaced by v2.0
 
@@ -1593,67 +1024,6 @@
    - Comparison charts and graphs
    - Performance trending
 
-<<<<<<< HEAD
-1. **OpenAPI Adapter Enhancements**
-   - Support for OAuth 2.0 authentication flows
-   - GraphQL endpoint support via introspection
-   - Automatic rate limiting and backoff strategies
-   - Response caching for identical queries
-   - Support for paginated responses
-   - Webhook/callback authentication patterns
-   - Multiple endpoint chaining for complex queries
-
-2. **MongoDB Enhancements**
-   - Support for additional embedding providers (Cohere, HuggingFace)
-   - Metadata filtering in vector search queries
-   - Hybrid search combining vector and text search
-   - Support for multiple embedding models in same collection
-
-2. **Credential Providers**
-   - AWS Secrets Manager integration
-   - HashiCorp Vault support
-   - Azure Key Vault connector
-
-2. **Advanced Multi-Tenancy**
-   - Per-tenant rate limiting
-   - Tenant-specific caching
-   - Usage metrics per tenant
-
-3. **Security Enhancements**
-   - Credential encryption at rest
-   - Audit logging framework
-   - Automatic credential rotation
-
-4. **Performance Optimizations**
-   - Config object caching
-   - Connection pool per tenant
-   - Lazy credential loading
-
-5. **Developer Experience**
-   - Config builder API
-   - Credential validation hooks
-   - Multi-tenant debugging tools
-
----
-
-**Document Status**: Complete with OpenAPI Adapter System v1.3.0
-**Last Updated**: 2025-10-26
-**Next Review**: After next major feature implementation
-**Maintained By**: Architecture Documenter Agent
-
-## Key Architectural Highlights
-
-### OpenAPI Adapter System (v1.3.0)
-The OpenAPI Adapter System represents a paradigm shift in how RAGDiff integrates with external RAG APIs:
-
-1. **Zero-Code Integration**: New APIs can be integrated purely through YAML configuration
-2. **Meta-Adapter Pattern**: A single generic adapter handles all REST APIs
-3. **JMESPath Power**: Industry-standard query language for flexible response mapping
-4. **AI-Powered Generation**: Automatic configuration from OpenAPI specifications
-5. **Provider Flexibility**: LiteLLM enables choice of AI provider (Claude, GPT, etc.)
-
-This system enables RAGDiff to integrate with any REST-based RAG system without writing adapter code, dramatically expanding the framework's reach while maintaining clean architecture.
-=======
 5. **Experiment Tracking**
    - MLflow integration
    - Weights & Biases support
@@ -1661,8 +1031,7 @@
 
 ---
 
-**Document Status**: Complete for v2.0.0
-**Last Updated**: 2025-10-25
-**Architecture Version**: 2.0.0 (Domain-Based)
-**Maintained By**: Architecture Documenter Agent
->>>>>>> eb3ace83
+**Document Status**: Complete for v2.1.0
+**Last Updated**: 2025-10-26
+**Architecture Version**: 2.1.0 (Domain-Based + OpenAPI Adapter)
+**Maintained By**: Architecture Documenter Agent