--- conflicted
+++ resolved
@@ -269,16 +269,11 @@
 AGENTSET_API_TOKEN=your_token
 AGENTSET_NAMESPACE_ID=your_namespace_id
 
-<<<<<<< HEAD
 # MongoDB Atlas
 MONGODB_URI=mongodb+srv://username:password@cluster.mongodb.net/
 
-# OpenAI (for MongoDB embeddings)
+# OpenAI (for MongoDB embeddings and FAISS if using OpenAI service)
 OPENAI_API_KEY=your_key
-=======
-# FAISS (optional - only for OpenAI embeddings)
-OPENAI_API_KEY=your_key  # Only needed if using embedding_service: openai
->>>>>>> 7cf9661c
 
 # Anthropic (for LLM evaluation)
 ANTHROPIC_API_KEY=your_key
